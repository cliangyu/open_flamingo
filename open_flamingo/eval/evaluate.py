import argparse
import json
import os
import uuid
from collections import defaultdict
from typing import Callable, Any, Optional

import more_itertools
import numpy as np
import torch
from coco_metric import compute_cider, postprocess_captioning_generation
from eval_datasets import COCOFlickrDataset, VQAv2Dataset, ImageNetDataset
from tqdm import tqdm
from vqa_metric import compute_vqa_accuracy, postprocess_vqa_generation
from open_flamingo.eval.classification import compute_per_sample_probs, \
    compute_per_sample_loss
from open_flamingo.eval.imagenet_utils import openai_imagenet_classnames, \
    IMAGENET_1K_CLASS_ID_TO_LABEL

from open_flamingo.src.factory import create_model_and_transforms
from open_flamingo.src.flamingo import Flamingo

parser = argparse.ArgumentParser()
parser.add_argument("--lm_path", type=str, default="facebook/opt-1.3b")
parser.add_argument("--lm_tokenizer_path", type=str,
                    default="facebook/opt-30b")
parser.add_argument("--clip_path", type=str,
                    default="openai/clip-vit-large-patch14")
parser.add_argument("--checkpoint_path", type=str, required=True)

parser.add_argument("--results_file", type=str, default=None,
                    help="JSON file to save results")

# Trial arguments
parser.add_argument("--shots", nargs="+", default=[0, 8], type=int)
parser.add_argument(
    "--num_trials",
    type=int,
    default=3,
    help="Number of trials to run for each shot using different demonstrations",
)
parser.add_argument(
    "--trial_seeds",
    nargs="+",
    default=[0, 1, 2],
    help="Seeds to use for each trial for picking demonstrations and eval sets",
)
parser.add_argument(
    "--num_samples", type=int, default=5000,
    help="Number of samples to evaluate on"
)

parser.add_argument("--batch_size", type=int, default=8)
parser.add_argument("--device", type=int, default=0)

# Per-dataset evaluation flags
parser.add_argument("--eval_coco", action="store_true", default=False,
                    help="Whether to evaluate on COCO.")

parser.add_argument("--eval_vqav2", action="store_true", default=False,
                    help="Whether to evaluate on VQAV2.")
parser.add_argument("--eval_imagenet", action="store_true", default=False,
                    help="Whether to evaluate on ImageNet.")

parser.add_argument("--eval_flickr30", action="store_true", default=False,
                    help="Whether to evaluate on Flickr30.")

parser.add_argument("--eval_ok_vqa", action="store_true", default=False,
                    help="Whether to evaluate on Flickr30.")

# Dataset arguments

## COCO Dataset
parser.add_argument(
    "--coco_image_dir_path",
    type=str,
    help="Path to the coco/train2017 directory.",
    default=None,
)
parser.add_argument(
    "--coco_annotations_json_path",
    type=str,
    help="Path to the coco/annotations/captions_train2017.json file.",
    default=None,
)

## Flickr30 Dataset
parser.add_argument(
    "--flickr_image_dir_path",
    type=str,
    help="Path to the flickr30/flickr30k_images directory.",
    default=None
)
parser.add_argument(
    "--flickr_annotations_json_path",
    type=str,
    help="Path to the dataset_flickr30k_coco_style.json file.",
    default=None,
)

## VQAV2 Dataset
parser.add_argument(
    "--vqav2_image_dir_path",
    type=str,
    help="Path to the vqav2/train2014 directory.",
    default=None,
)
parser.add_argument(
    "--vqav2_questions_json_path",
    type=str,
    help="Path to the v2_OpenEnded_mscoco_train2014_questions.json file.",
    default=None,
)
parser.add_argument(
    "--vqav2_annotations_json_path",
    type=str,
    help="Path to the v2_mscoco_train2014_annotations.json file.",
    default=None,
)

<<<<<<< HEAD
## OK-VQA Dataset
parser.add_argument(
    "--ok_vqa_image_dir_path",
    type=str,
    default="/Users/yonatanbitton/Documents/OpenFlamingo/datasets/VQA/data/train2014",
)
parser.add_argument(
    "--ok_vqa_questions_json_path",
    type=str,
    default="/Users/yonatanbitton/Documents/OpenFlamingo/datasets/ok-vqa/OpenEnded_mscoco_val2014_questions.json",
)
parser.add_argument(
    "--ok_vqa_annotations_json_path",
    type=str,
    default="/Users/yonatanbitton/Documents/OpenFlamingo/datasets/ok-vqa/mscoco_val2014_annotations.json",
)
=======
## Imagenet dataset
parser.add_argument("--imagenet_root",
                    type=str,
                    default="/tmp")
>>>>>>> fdab48b5


def main():
    args = parser.parse_args()

    # load model
    flamingo, image_processor, tokenizer = create_model_and_transforms(
        args.clip_path,
        args.clip_path,
        args.lm_path,
        args.lm_tokenizer_path,
    )

    checkpoint = torch.load(args.checkpoint_path, map_location="cpu")[
        "model_state_dict"
    ]
    # remove the "module." prefix from the keys
    checkpoint = {k.replace("module.", ""): v for k, v in checkpoint.items()}

    flamingo.load_state_dict(checkpoint, strict=False)
    flamingo.to(args.device if args.device >= 0 else "cpu")

    results = defaultdict(list)

    if args.eval_flickr30:
        print("Evaluating on Flickr30...")
        for shot in args.shots:
            scores = []
            for seed, trial in zip(args.trial_seeds, range(args.num_trials)):
                cider_score = evaluate_coco_flickr(
                    model=flamingo,
                    tokenizer=tokenizer,
                    image_processor=image_processor,
                    batch_size=args.batch_size,
                    image_dir_path=args.flickr_image_dir_path,
                    annotations_json_path=args.flickr_annotations_json_path,
                    num_samples=args.num_samples,
                    num_shots=shot,
                    device=args.device,
                    seed=seed,
                    is_flickr=True
                )
                print(f"Shots {shot} Trial {trial} CIDEr score: {cider_score}")
                scores.append(cider_score)
            print(f"Shots {shot} Mean CIDEr score: {np.mean(scores)}")
            results["flickr30"].append(
                {"shots": shot, "trials": scores, "mean": np.mean(scores)})
    results = defaultdict(list)

    if args.eval_coco:

        print("Evaluating on COCO...")
        for shot in args.shots:
            scores = []
            for seed, trial in zip(args.trial_seeds, range(args.num_trials)):
                cider_score = evaluate_coco_flickr(
                    model=flamingo,
                    tokenizer=tokenizer,
                    image_processor=image_processor,
                    batch_size=args.batch_size,
                    image_dir_path=args.coco_image_dir_path,
                    annotations_json_path=args.coco_annotations_json_path,
                    num_samples=args.num_samples,
                    num_shots=shot,
                    device=args.device,
                    seed=seed,
                )
                print(f"Shots {shot} Trial {trial} CIDEr score: {cider_score}")
                scores.append(cider_score)
            print(f"Shots {shot} Mean CIDEr score: {np.mean(scores)}")
            results["coco"].append(
                {"shots": shot, "trials": scores, "mean": np.mean(scores)})

    if args.eval_vqav2:

        print("Evaluating on VQAv2...")
        for shot in args.shots:
            scores = []
            for seed, trial in zip(args.trial_seeds, range(args.num_trials)):
                vqa_score = evaluate_vqa(
                    model=flamingo,
                    tokenizer=tokenizer,
                    image_processor=image_processor,
                    batch_size=args.batch_size,
                    num_samples=args.num_samples,
                    num_shots=shot,
                    device=args.device,
                    seed=seed,
                    image_dir_path=args.vqav2_image_dir_path,
                    questions_json_path=args.vqav2_questions_json_path,
                    annotations_json_path=args.vqav2_annotations_json_path,
                )
                print(f"Shots {shot} Trial {trial} VQA score: {vqa_score}")
                scores.append(vqa_score)
            print(f"Shots {shot} Mean VQA score: {np.mean(scores)}")
            results["vqav2"].append(
                {"shots": shot, "trials": scores, "mean": np.mean(scores)})

    if args.eval_imagenet:

        print("Evaluating on ImageNet...")
        for shot in args.shots:
            scores = []
            for seed, trial in zip(args.trial_seeds, range(args.num_trials)):
                imagenet_score = evaluate_imagenet(
                    model=flamingo,
                    tokenizer=tokenizer,
                    image_processor=image_processor,
                    batch_size=args.batch_size,
                    num_samples=args.num_samples,
                    num_shots=shot,
                    device=args.device,
                    seed=seed,
                    imagenet_root=args.imagenet_root
                )
                print(f"Shots {shot} Trial {trial} "
                      f"ImageNet score: {imagenet_score}")
                scores.append(imagenet_score)
            print(f"Shots {shot} Mean ImageNet score: {np.mean(scores)}")
            results["imagenet"].append(
                {"shots": shot, "trials": scores, "mean": np.mean(scores)})

    if args.results_file is not None:
        with open(args.results_file, "w") as f:
            json.dump(results, f)


def get_random_indices(num_samples, effective_num_shots, full_dataset, seed):
    if num_samples + effective_num_shots > len(full_dataset):
        raise ValueError(
            f"num_samples + num_shots must be less than {len(full_dataset)}"
        )

    # get a random subset of the dataset
    np.random.seed(seed)
    random_indices = np.random.choice(
        len(full_dataset), num_samples + effective_num_shots, replace=False
    )
    return random_indices


def prepare_eval_samples_and_dataset(full_dataset, random_indices,
                                     effective_num_shots):
    # get in context samples
    in_context_samples = [full_dataset[i]
                          for i in random_indices[:effective_num_shots]]
    eval_dataset = torch.utils.data.Subset(
        full_dataset, random_indices[effective_num_shots:])
    return in_context_samples, eval_dataset


def get_context_images(image_processor, in_context_samples, num_shots):
    if num_shots > 0:
        context_images = image_processor(
            images=[s["image"] for s in in_context_samples],
            return_tensors="pt",
        )["pixel_values"]
        context_images = context_images.unsqueeze(1).unsqueeze(0)
    else:
        context_images = None
    return context_images


def get_context_text(get_prompt: Callable[[dict], str], in_context_samples,
                     effective_num_shots, num_shots) -> str:
    context_text = (
        "".join([get_prompt(s) for s in in_context_samples]
                ) if effective_num_shots > 0 else ""
    )

    if num_shots == 0:
        context_text = context_text.replace("<image>", "")
    return context_text


def prepare_batch_images(batch, image_processor, context_images,
                         num_shots):
    batch_images = None
    for b in batch:
        b_image = image_processor(images=[b["image"]], return_tensors="pt")[
            "pixel_values"
        ]
        b_image = b_image.unsqueeze(1).unsqueeze(0)
        b_image = (
            torch.cat([context_images, b_image], dim=1)
            if num_shots > 0
            else b_image
        )

        if batch_images is None:
            batch_images = b_image
        else:
            batch_images = torch.cat([batch_images, b_image], dim=0)
    return batch_images


def get_outputs(model, batch_images, device, attention_mask,
                max_generation_length, num_beams, length_penalty, input_ids):
    with torch.inference_mode():
        outputs = model.generate(
            batch_images.to(device if device >= 0 else "cpu"),
            input_ids.to(device if device >= 0 else "cpu"),
            attention_mask=attention_mask.to(
                device if device >= 0 else "cpu"),
            max_new_tokens=max_generation_length,
            num_beams=num_beams,
            length_penalty=length_penalty,
        )

    outputs = outputs[:, len(input_ids[0]):]
    return outputs


def evaluate_coco_flickr(
        model,
        tokenizer,
        image_processor,
        batch_size,
        image_dir_path,
        annotations_json_path,
        seed=42,
        max_generation_length=10,
        num_beams=3,
        length_penalty=-2.0,
        num_samples=5000,
        num_shots=8,
        device=-1,
        is_flickr=False,
):
    """Evaluate a model on COCO dataset.

    Args:
        model (nn.Module): model to evaluate
        tokenizer (transformers.PreTrainedTokenizer): tokenizer for the model
        image_processor (transformers.ImageProcessor): image processor for the model
        batch_size (int): batch size
        image_dir_path (str, optional): path to the directory containing the images.
        annotations_json_path (str, optional): path to the json file containing the annotations.
        seed (int, optional): seed for random number generator. Defaults to 42.
        max_generation_length (int, optional): maximum length of the generated caption. Defaults to 10.
        num_beams (int, optional): number of beams to use for beam search. Defaults to 3.
        length_penalty (float, optional): length penalty for beam search. Defaults to -2.0.
        num_samples (int, optional): number of samples to evaluate on. Defaults to 5000.
        num_shots (int, optional): number of in-context samples to use. Defaults to 8.
        device (int, optional): device to use. Defaults to -1.
        num_workers (int, optional): number of workers to use for dataloader. Defaults to 4.
        is_flickr (bool): defines if that data is COCO or Flickr. Defaults to False (COCO).

    Returns:
        float: CIDEr score

    """

    full_dataset = COCOFlickrDataset(
        image_dir_path=image_dir_path, annotations_path=annotations_json_path,
        is_flickr=is_flickr,
    )
    effective_num_shots = num_shots if num_shots > 0 else 2
    random_indices = get_random_indices(num_samples, effective_num_shots,
                                        full_dataset, seed)

    in_context_samples, eval_dataset = prepare_eval_samples_and_dataset(
        full_dataset=full_dataset, random_indices=random_indices,
        effective_num_shots=effective_num_shots)

    context_images = get_context_images(image_processor=image_processor,
                                        in_context_samples=in_context_samples,
                                        num_shots=num_shots)

    model.eval()

    def get_prompt(sample):
        return f"<image>Output:{sample['caption'].strip()}<|endofchunk|>"

    context_text = get_context_text(get_prompt,
                                    in_context_samples=in_context_samples,
                                    effective_num_shots=effective_num_shots,
                                    num_shots=num_shots)

    predictions = defaultdict()

    desc = 'Running inference Flickr30' if is_flickr else 'Running inference COCO'

    for batch in more_itertools.chunked(
            tqdm(eval_dataset, desc=desc), batch_size
    ):
        batch_images = prepare_batch_images(batch=batch,
                                            image_processor=image_processor,
                                            context_images=context_images,
                                            num_shots=num_shots)

        batch_text = [context_text + "<image>Output:" for _ in batch]
        tokenizer.padding_side = "left"
        encodings = tokenizer(
            batch_text,
            padding=True,
            truncation=True,
            return_tensors="pt",
            max_length=128,
        )
        input_ids = encodings["input_ids"]
        attention_mask = encodings["attention_mask"]

        outputs = get_outputs(model=model,
                              batch_images=batch_images,
                              device=device,
                              attention_mask=attention_mask,
                              max_generation_length=max_generation_length,
                              num_beams=num_beams,
                              length_penalty=length_penalty,
                              input_ids=input_ids)

        new_predictions = [
            postprocess_captioning_generation(out).replace('"', "")
            for out in tokenizer.batch_decode(outputs, skip_special_tokens=True)
        ]

        for i, sample in enumerate(batch):
            predictions[sample["image_id"]] = {
                "caption": new_predictions[i],
            }

    # save the predictions to a temporary file
    random_uuid = str(uuid.uuid4())
    results_path = f"flickrresults_{random_uuid}.json" if is_flickr \
        else f"cocoresults_{random_uuid}.json"
    with open(results_path, "w") as f:
        f.write(
            json.dumps(
                [
                    {"image_id": k, "caption": predictions[k]["caption"]}
                    for k in predictions
                ],
                indent=4,
            )
        )

    metrics = compute_cider(
        result_path=results_path,
        annotations_path=annotations_json_path,
    )

    # delete the temporary file
    os.remove(results_path)

    return metrics["CIDEr"] * 100.0


def evaluate_vqa(
        model,
        tokenizer,
        image_processor,
        batch_size,
        image_dir_path,
        questions_json_path,
        annotations_json_path,
        seed=42,
        max_generation_length=5,
        num_beams=3,
        length_penalty=-2.0,
        num_samples=5000,
        num_shots=8,
        device=-1,
):
    """
    Evaluate a model on VQA datasets. Currently supports VQA v2.0.

    Args:
        model (nn.Module): model to evaluate
        tokenizer (transformers.PreTrainedTokenizer): tokenizer for the model
        image_processor (transformers.ImageProcessor): image processor for the model
        batch_size (int): batch size
        image_dir_path (str): path to image directory
        questions_json_path (str): path to questions json file
        annotations_json_path (str): path to annotations json file
        seed (int, optional): random seed. Defaults to 42.
        max_generation_length (int, optional): max generation length. Defaults to 5.
        num_beams (int, optional): number of beams to use for beam search. Defaults to 3.
        length_penalty (float, optional): length penalty for beam search. Defaults to -2.0.
        num_samples (int, optional): number of samples to evaluate on. Defaults to 5000 samples.
        num_shots (int, optional): number of shots to use. Defaults to 8.
        device (int, optional): device to use. Defaults to -1 (cpu).
        num_workers (int, optional): number of workers to use. Defaults to 4.

    Returns:
        float: accuracy score
    """

    full_dataset = VQAv2Dataset(
        image_dir_path=image_dir_path,
        question_path=questions_json_path,
        annotations_path=annotations_json_path,
    )

    effective_num_shots = num_shots if num_shots > 0 else 2

    if num_samples + effective_num_shots > len(full_dataset):
        raise ValueError(
            f"num_samples + num_shots must be less than or equal to {len(full_dataset)}"
        )

    random_indices = get_random_indices(num_samples, effective_num_shots,
                                        full_dataset, seed)

    def get_prompt(sample, train=True):
        return f"<image>Question:{sample['question'].strip()} Answer:{sample['answers'][0].strip() if train else ''}{'<|endofchunk|>' if train else ''}"

    in_context_samples, eval_dataset = prepare_eval_samples_and_dataset(
        full_dataset=full_dataset, random_indices=random_indices,
        effective_num_shots=effective_num_shots)

    model.eval()
    predictions = []

    context_images = get_context_images(image_processor=image_processor,
                                        in_context_samples=in_context_samples,
                                        num_shots=num_shots)

    context_text = get_context_text(get_prompt,
                                    in_context_samples=in_context_samples,
                                    effective_num_shots=effective_num_shots,
                                    num_shots=num_shots)

    for batch in more_itertools.chunked(
            tqdm(eval_dataset, desc="Running inference"), batch_size
    ):
        batch_images = prepare_batch_images(batch=batch,
                                            image_processor=image_processor,
                                            context_images=context_images,
                                            num_shots=num_shots)

        batch_text = [context_text + get_prompt(s, train=False) for s in batch]

        tokenizer.padding_side = "left"
        encodings = tokenizer(
            batch_text,
            return_tensors="pt",
            padding=True,
            truncation=True,
            max_length=256,
        )
        input_ids = encodings["input_ids"].to(device if device >= 0 else "cpu")
        attention_mask = encodings["attention_mask"].to(
            device if device >= 0 else "cpu"
        )

        outputs = get_outputs(model=model,
                              batch_images=batch_images,
                              device=device,
                              attention_mask=attention_mask,
                              max_generation_length=max_generation_length,
                              num_beams=num_beams,
                              length_penalty=length_penalty,
                              input_ids=input_ids)
        new_predictions = [
            postprocess_vqa_generation(out)
            for out in tokenizer.batch_decode(outputs, skip_special_tokens=True)
        ]

        predictions.extend(
            [
                {"answer": p, "question_id": sample["question_id"]}
                for p, sample in zip(new_predictions, batch)
            ]
        )
    # save the predictions to a temporary file
    random_uuid = str(uuid.uuid4())
    with open(f"vqaresults_{random_uuid}.json", "w") as f:
        f.write(json.dumps(predictions, indent=4))

    acc = compute_vqa_accuracy(
        f"vqaresults_{random_uuid}.json", questions_json_path,
        annotations_json_path
    )

    # delete the temporary file
    os.remove(f"vqaresults_{random_uuid}.json")

    return acc


def evaluate_imagenet(
        model: Flamingo,
        tokenizer,
        image_processor,
        batch_size: int,
        imagenet_root: str,
        seed: int = 42,
        num_samples: int = 5000,
        num_shots: int = 8,
        device: int = -1,
):
    """
    Evaluate a model on ImageNet dataset.

    Args:
        model (nn.Module): model to evaluate
        tokenizer (transformers.PreTrainedTokenizer): tokenizer for the model
        image_processor (transformers.ImageProcessor): image processor for the model
        batch_size (int): batch size
        imagenet_root (str): path to imagenet root for the specified split.
        seed (int, optional): random seed. Defaults to 42.
        num_samples (int, optional): number of samples to evaluate on. Defaults to 5000 samples.
        num_shots (int, optional): number of shots to use. Defaults to 8.
        device (int, optional): device to use. Defaults to -1 (cpu).

    Returns:
        float: accuracy score
    """

    full_dataset = ImageNetDataset(root=imagenet_root)

    effective_num_shots = num_shots if num_shots > 0 else 2

    if num_samples + effective_num_shots > len(full_dataset):
        raise ValueError(
            f"num_samples + num_shots must be less than or equal to {len(full_dataset)}"
        )

    random_indices = get_random_indices(num_samples, effective_num_shots,
                                        full_dataset, seed)

    eoc_token = "<|endofchunk|>"

    def _imagenet_prompt(class_name, is_context: bool = True):
        """Construct an imagenet prompt for a given label."""
        prefix = "<image>A photo of a "
        if is_context:
            return prefix + class_name.strip()
        else:
            # Not a context example; insert EOS token before the class name
            # so that we can compute the loss on the class name tokens only.
            return prefix + tokenizer.eos_token + class_name.strip()

    def get_imagenet_prompt(x: dict, is_context: bool = True) -> str:
        """Construct an ImageNet prompt for an example, using its label."""
        return _imagenet_prompt(x['class_name'], is_context=is_context)

    in_context_samples, eval_dataset = prepare_eval_samples_and_dataset(
        full_dataset=full_dataset, random_indices=random_indices,
        effective_num_shots=effective_num_shots)

    model.eval()
    # Predictions based on the class target sequence with the maximal predicted probability
    predictions_max_prob = []
    # Predictions based on the class target sequence with the minimal loss on the model logits
    predictions_min_loss = []
    labels = []

    context_images = get_context_images(image_processor=image_processor,
                                        in_context_samples=in_context_samples,
                                        num_shots=num_shots)

    context_text = get_context_text(get_imagenet_prompt,
                                    in_context_samples=in_context_samples,
                                    effective_num_shots=effective_num_shots,
                                    num_shots=num_shots)

    for i, batch in enumerate(more_itertools.chunked(eval_dataset, batch_size)):
        print(f"processing batch {i} of {len(eval_dataset)}")
        batch_per_class_probs = []
        batch_per_class_losses = []
        batch_images = prepare_batch_images(batch=batch,
                                            image_processor=image_processor,
                                            context_images=context_images,
                                            num_shots=num_shots)

        # For each ImageNet class, construct the output prompt, compute its
        # completion 'loss'. The class with the lowest completion loss would
        # be the predicted label.
        for imagenet_class_name in tqdm(openai_imagenet_classnames):
            batch_text = [context_text
                          + _imagenet_prompt(imagenet_class_name, False)
                          + eoc_token] * batch_size

            tokenizer.padding_side = "left"
            encodings = tokenizer(
                batch_text,
                return_tensors="pt",
                padding=True,
                truncation=True,
                max_length=256,
            )
            device = device if device >= 0 else "cpu"

            # input_ids has shape [batch_size, seq_len]
            input_ids = encodings["input_ids"].to(device)
            attention_mask = encodings["attention_mask"].to(device)
            batch_images = batch_images.to(device)

            outputs = model(batch_images, input_ids, attention_mask)

            per_sample_probs = compute_per_sample_probs(encodings=encodings,
                                                        tokenizer=tokenizer,
                                                        outputs=outputs)
            per_sample_loss = compute_per_sample_loss(encodings=encodings,
                                                      tokenizer=tokenizer,
                                                      outputs=outputs)
            batch_per_class_probs.append(per_sample_probs.detach())
            batch_per_class_losses.append(per_sample_loss.detach())

        # Tensor of shape [batch_size, 1000] where the [i,j]th element is
        # the (probability or loss) for batch element i on imagenet class j.
        batch_probs = torch.stack(batch_per_class_probs, 1)
        batch_losses = torch.stack(batch_per_class_losses, 1)

        predictions_max_prob.extend(
            torch.argmax(batch_probs, 1).detach().tolist())
        predictions_min_loss.extend(
            torch.argmin(batch_losses, 1).detach().tolist())
        labels.extend(x['class_id'] for x in batch)

    acc_max_prob = (np.array(predictions_max_prob) == np.array(labels)).mean()
    acc_min_loss = (np.array(predictions_min_loss) == np.array(labels)).mean()
    print(f"[DEBUG] ImageNet accuracy with max prob method is {acc_max_prob}")
    print(f"[DEBUG] ImageNet accuracy with min loss method is {acc_min_loss}")
    print(f"[DEBUG] printing ImageNet predictions and labels:")
    for yhat_prob, yhat_loss, y in zip(predictions_max_prob,
                                       predictions_min_loss,
                                       labels):
        print(" " * 30 + f"label: {IMAGENET_1K_CLASS_ID_TO_LABEL[y]}"
                         f"\nprediction (max prob method): "
                         f"{IMAGENET_1K_CLASS_ID_TO_LABEL[yhat_prob]}"
                         f"\nprediction (min loss method): "
                         f"{IMAGENET_1K_CLASS_ID_TO_LABEL[yhat_loss]}\n"
                         "#" * 25)
    return acc_max_prob


if __name__ == "__main__":
    main()<|MERGE_RESOLUTION|>--- conflicted
+++ resolved
@@ -65,9 +65,6 @@
 parser.add_argument("--eval_flickr30", action="store_true", default=False,
                     help="Whether to evaluate on Flickr30.")
 
-parser.add_argument("--eval_ok_vqa", action="store_true", default=False,
-                    help="Whether to evaluate on Flickr30.")
-
 # Dataset arguments
 
 ## COCO Dataset
@@ -118,29 +115,10 @@
     default=None,
 )
 
-<<<<<<< HEAD
-## OK-VQA Dataset
-parser.add_argument(
-    "--ok_vqa_image_dir_path",
-    type=str,
-    default="/Users/yonatanbitton/Documents/OpenFlamingo/datasets/VQA/data/train2014",
-)
-parser.add_argument(
-    "--ok_vqa_questions_json_path",
-    type=str,
-    default="/Users/yonatanbitton/Documents/OpenFlamingo/datasets/ok-vqa/OpenEnded_mscoco_val2014_questions.json",
-)
-parser.add_argument(
-    "--ok_vqa_annotations_json_path",
-    type=str,
-    default="/Users/yonatanbitton/Documents/OpenFlamingo/datasets/ok-vqa/mscoco_val2014_annotations.json",
-)
-=======
 ## Imagenet dataset
 parser.add_argument("--imagenet_root",
                     type=str,
                     default="/tmp")
->>>>>>> fdab48b5
 
 
 def main():
